<<<<<<< HEAD
pub const KRILL_VERSION: &str = "0.6.0-plus";
=======
pub const KRILL_VERSION: &str = "0.6.3";
>>>>>>> 40c16d19
pub const KRILL_SERVER_APP: &str = "Krill";
pub const KRILL_CLIENT_APP: &str = "Krill Client";

pub const KRILL_DEFAULT_CONFIG_FILE: &str = "./defaults/krill.conf";

pub const CASERVER_DIR: &str = "cas";

pub const PUBSERVER_DFLT: &str = "0";
pub const PUBSERVER_DIR: &str = "pubd";

pub const PUBLISH_VALID_DAYS: i64 = 7; // mft is valid for 7 days
pub const PUBLISH_NEXT_HOURS: i64 = 24; // next update in 24 hours (otherwise mft and crl will become stale)
pub const PUBLISH_THRESHOLD_HOURS: i64 = 8; // republish 8 hours before stale

pub const REPOSITORY_DIR: &str = "repo";
pub const REPOSITORY_RRDP_DIR: &str = "rrdp";
pub const REPOSITORY_RSYNC_DIR: &str = "rsync";
pub const REPOSITORY_RRDP_SNAPSHOT_RETAIN_MINS: u64 = 10;

pub const KRILL_CLI_SERVER_ARG: &str = "server";
pub const KRILL_CLI_SERVER_ENV: &str = "KRILL_CLI_SERVER";
pub const KRILL_CLI_SERVER_DFLT: &str = "https://localhost:3000/";

pub const KRILL_CLI_TOKEN_ARG: &str = "token";
pub const KRILL_CLI_TOKEN_ENV: &str = "KRILL_CLI_TOKEN";
pub const KRILL_CLI_FORMAT_ARG: &str = "format";
pub const KRILL_CLI_FORMAT_ENV: &str = "KRILL_CLI_FORMAT";
pub const KRILL_CLI_API_ARG: &str = "api";
pub const KRILL_CLI_API_ENV: &str = "KRILL_CLI_API";
pub const KRILL_CLI_MY_CA_ARG: &str = "ca";
pub const KRILL_CLI_MY_CA_ENV: &str = "KRILL_CLI_MY_CA";

pub const KRILL_HTTPS_ROOT_CERTS_ENV: &str = "KRILL_HTTPS_ROOT_CERTS";

pub const CHILD_CERTIFICATE_VALIDITY_YEARS: i32 = 1;
pub const CHILD_CERTIFICATE_REISSUE_WEEKS: i64 = 4;
pub const ROA_CERTIFICATE_VALIDITY_YEARS: i32 = 1;
pub const ROA_CERTIFICATE_REISSUE_WEEKS: i64 = 4;
pub const ID_CERTIFICATE_VALIDITY_YEARS: i32 = 15;

pub const BGP_RIS_REFRESH_MINUTES: i64 = 60;

pub const HTTTP_CLIENT_TIMEOUT_SECS: u64 = 120;<|MERGE_RESOLUTION|>--- conflicted
+++ resolved
@@ -1,8 +1,4 @@
-<<<<<<< HEAD
 pub const KRILL_VERSION: &str = "0.6.0-plus";
-=======
-pub const KRILL_VERSION: &str = "0.6.3";
->>>>>>> 40c16d19
 pub const KRILL_SERVER_APP: &str = "Krill";
 pub const KRILL_CLIENT_APP: &str = "Krill Client";
 
