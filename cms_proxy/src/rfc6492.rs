--- conflicted
+++ resolved
@@ -12,12 +12,7 @@
 use rpki::uri;
 use rpki::x509::Time;
 
-<<<<<<< HEAD
 use krill_commons::api::{Entitlements, EntitlementClass, SigningCert, RequestResourceLimit, IssuanceRequest, IssuanceResponse, RevocationRequest};
-=======
-use krill_commons::util::xml::{XmlReader, XmlReaderErr, AttributesError, XmlWriter};
-use krill_commons::api::{Entitlements, EntitlementClass, SigningCert, RequestResourceLimit, IssuanceRequest, IssuanceResponse};
->>>>>>> f622c145
 use krill_commons::api::ca::{ResourceSet, ResSetErr, IssuedCert};
 use krill_commons::util::xml::{XmlReader, XmlReaderErr, AttributesError, XmlWriter};
 
@@ -31,10 +26,7 @@
 const TYPE_LIST_RES: &str = "list_response";
 const TYPE_ISSUE_QRY: &str = "issue";
 const TYPE_ISSUE_RES: &str = "issue_response";
-<<<<<<< HEAD
 const TYPE_REVOKE_QRY: &str = "revoke";
-=======
->>>>>>> f622c145
 
 //------------ Message -------------------------------------------------------
 
@@ -562,11 +554,7 @@
                 Self::encode_issued(issued, w)?;
             }
             let issuer_cert = issuer.cert().to_captured().into_bytes();
-<<<<<<< HEAD
             w.put_element("issuer", None, |w| { w.put_base64_std(&issuer_cert) })
-=======
-            w.put_element("issuer", None, |w| { w.put_blob(&issuer_cert) })
->>>>>>> f622c145
         })
     }
 
@@ -752,7 +740,6 @@
     }
 
     #[test]
-<<<<<<< HEAD
     fn encode_and_parse_revocation_request() {
         // No example CMS found for this one, so just composing and
         // reading the XML based on the RFC spec only.
@@ -773,9 +760,7 @@
     }
 
     #[test]
-=======
->>>>>>> f622c145
-//    #[ignore]
+    #[ignore]
     fn print_cms_content() {
         let xml = extract_xml(
             include_bytes!("../test/remote/rpkid-rfc6492-issue_response.der")
